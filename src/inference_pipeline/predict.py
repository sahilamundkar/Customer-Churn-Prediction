# src/inference_pipeline/predict.py
import pandas as pd
import numpy as np
from pathlib import Path
import logging
from datetime import datetime
import joblib

logging.basicConfig(level=logging.INFO)
logger = logging.getLogger(__name__)

class ChurnPredictor:
    def __init__(self, model_path: str, feature_path: str, output_path: str):
        self.model_path = Path(model_path)
        self.feature_path = Path(feature_path)
        self.output_path = Path(output_path)
        
    def load_latest_model(self):
        """Load the most recent model"""
        model_files = list(self.model_path.glob("model_*.joblib"))
        if not model_files:
            logger.error(f"No model files found in {self.model_path}")
            raise FileNotFoundError(f"No model files found in {self.model_path}")
        
        latest_model = max(model_files, key=lambda x: x.stat().st_mtime)
        logger.info(f"Loading model from {latest_model}")
        return joblib.load(latest_model)
    
        
    def load_latest_features(self):
        """Load the most recent feature set"""
        feature_files = list(self.feature_path.glob("features_*.csv"))
        if not feature_files:
            logger.error(f"No feature files found in {self.feature_path}")
            raise FileNotFoundError(f"No feature files found in {self.feature_path}")
        
        latest_file = max(feature_files, key=lambda x: x.stat().st_mtime)
        logger.info(f"Loading features from {latest_file}")
        return pd.read_csv(latest_file)

    def generate_predictions(self):
        """Generate and save predictions"""
        try:
            # Ensure output directory exists
            self.output_path.mkdir(parents=True, exist_ok=True)
            
            # Load model and features
            model = self.load_latest_model()
            features = self.load_latest_features()
            
            # Get feature names from training features
            feature_names = [
                'bounce_rate', 'pages_per_session',
                'sessions', 'pageviews', 'dsls',
                'visited_demo_page', 'visited_water_purifier_page',
                'visited_vacuum_cleaner_page',
                'help_me_buy_evt_count', 'phone_clicks_evt_count'
            ]
            
<<<<<<< HEAD
=======
            # Check if all required features are present
            missing_features = [f for f in feature_names if f not in features.columns]
            if missing_features:
                logger.error(f"Missing required features: {missing_features}")
                raise ValueError(f"Missing required features: {missing_features}")
            
>>>>>>> 55184f3c
            # Generate predictions using only the needed features
            predictions = model.predict(features[feature_names])
            probabilities = model.predict_proba(features[feature_names])
            
            # Create predictions DataFrame
            # Fix the customer_id issue - use customer_id column if it exists, otherwise use index
            if 'customer_id' in features.columns:
                customer_ids = features['customer_id']
            else:
                customer_ids = features.index
            
            results = pd.DataFrame({
                'customer_id': customer_ids,
                'churn_prediction': predictions,
                'churn_probability': probabilities[:, 1]
            })
            
            # Save predictions
            timestamp = datetime.now().strftime("%Y%m%d_%H%M%S")
            output_file = self.output_path / f"predictions_{timestamp}.csv"
            results.to_csv(output_file, index=False)
            
            logger.info(f"Predictions saved to {output_file}")
            
        except Exception as e:
            logger.error(f"Prediction failed: {str(e)}")
            raise

if __name__ == "__main__":
    predictor = ChurnPredictor(
        model_path="data/models",
        feature_path="data/features",
        output_path="data/predictions"
    )
    predictor.generate_predictions()<|MERGE_RESOLUTION|>--- conflicted
+++ resolved
@@ -1,103 +1,100 @@
-# src/inference_pipeline/predict.py
-import pandas as pd
-import numpy as np
-from pathlib import Path
-import logging
-from datetime import datetime
-import joblib
-
-logging.basicConfig(level=logging.INFO)
-logger = logging.getLogger(__name__)
-
-class ChurnPredictor:
-    def __init__(self, model_path: str, feature_path: str, output_path: str):
-        self.model_path = Path(model_path)
-        self.feature_path = Path(feature_path)
-        self.output_path = Path(output_path)
-        
-    def load_latest_model(self):
-        """Load the most recent model"""
-        model_files = list(self.model_path.glob("model_*.joblib"))
-        if not model_files:
-            logger.error(f"No model files found in {self.model_path}")
-            raise FileNotFoundError(f"No model files found in {self.model_path}")
-        
-        latest_model = max(model_files, key=lambda x: x.stat().st_mtime)
-        logger.info(f"Loading model from {latest_model}")
-        return joblib.load(latest_model)
-    
-        
-    def load_latest_features(self):
-        """Load the most recent feature set"""
-        feature_files = list(self.feature_path.glob("features_*.csv"))
-        if not feature_files:
-            logger.error(f"No feature files found in {self.feature_path}")
-            raise FileNotFoundError(f"No feature files found in {self.feature_path}")
-        
-        latest_file = max(feature_files, key=lambda x: x.stat().st_mtime)
-        logger.info(f"Loading features from {latest_file}")
-        return pd.read_csv(latest_file)
-
-    def generate_predictions(self):
-        """Generate and save predictions"""
-        try:
-            # Ensure output directory exists
-            self.output_path.mkdir(parents=True, exist_ok=True)
-            
-            # Load model and features
-            model = self.load_latest_model()
-            features = self.load_latest_features()
-            
-            # Get feature names from training features
-            feature_names = [
-                'bounce_rate', 'pages_per_session',
-                'sessions', 'pageviews', 'dsls',
-                'visited_demo_page', 'visited_water_purifier_page',
-                'visited_vacuum_cleaner_page',
-                'help_me_buy_evt_count', 'phone_clicks_evt_count'
-            ]
-            
-<<<<<<< HEAD
-=======
-            # Check if all required features are present
-            missing_features = [f for f in feature_names if f not in features.columns]
-            if missing_features:
-                logger.error(f"Missing required features: {missing_features}")
-                raise ValueError(f"Missing required features: {missing_features}")
-            
->>>>>>> 55184f3c
-            # Generate predictions using only the needed features
-            predictions = model.predict(features[feature_names])
-            probabilities = model.predict_proba(features[feature_names])
-            
-            # Create predictions DataFrame
-            # Fix the customer_id issue - use customer_id column if it exists, otherwise use index
-            if 'customer_id' in features.columns:
-                customer_ids = features['customer_id']
-            else:
-                customer_ids = features.index
-            
-            results = pd.DataFrame({
-                'customer_id': customer_ids,
-                'churn_prediction': predictions,
-                'churn_probability': probabilities[:, 1]
-            })
-            
-            # Save predictions
-            timestamp = datetime.now().strftime("%Y%m%d_%H%M%S")
-            output_file = self.output_path / f"predictions_{timestamp}.csv"
-            results.to_csv(output_file, index=False)
-            
-            logger.info(f"Predictions saved to {output_file}")
-            
-        except Exception as e:
-            logger.error(f"Prediction failed: {str(e)}")
-            raise
-
-if __name__ == "__main__":
-    predictor = ChurnPredictor(
-        model_path="data/models",
-        feature_path="data/features",
-        output_path="data/predictions"
-    )
+# src/inference_pipeline/predict.py
+import pandas as pd
+import numpy as np
+from pathlib import Path
+import logging
+from datetime import datetime
+import joblib
+
+logging.basicConfig(level=logging.INFO)
+logger = logging.getLogger(__name__)
+
+class ChurnPredictor:
+    def __init__(self, model_path: str, feature_path: str, output_path: str):
+        self.model_path = Path(model_path)
+        self.feature_path = Path(feature_path)
+        self.output_path = Path(output_path)
+        
+    def load_latest_model(self):
+        """Load the most recent model"""
+        model_files = list(self.model_path.glob("model_*.joblib"))
+        if not model_files:
+            logger.error(f"No model files found in {self.model_path}")
+            raise FileNotFoundError(f"No model files found in {self.model_path}")
+        
+        latest_model = max(model_files, key=lambda x: x.stat().st_mtime)
+        logger.info(f"Loading model from {latest_model}")
+        return joblib.load(latest_model)
+    
+        
+    def load_latest_features(self):
+        """Load the most recent feature set"""
+        feature_files = list(self.feature_path.glob("features_*.csv"))
+        if not feature_files:
+            logger.error(f"No feature files found in {self.feature_path}")
+            raise FileNotFoundError(f"No feature files found in {self.feature_path}")
+        
+        latest_file = max(feature_files, key=lambda x: x.stat().st_mtime)
+        logger.info(f"Loading features from {latest_file}")
+        return pd.read_csv(latest_file)
+
+    def generate_predictions(self):
+        """Generate and save predictions"""
+        try:
+            # Ensure output directory exists
+            self.output_path.mkdir(parents=True, exist_ok=True)
+            
+            # Load model and features
+            model = self.load_latest_model()
+            features = self.load_latest_features()
+            
+            # Get feature names from training features
+            feature_names = [
+                'bounce_rate', 'pages_per_session',
+                'sessions', 'pageviews', 'dsls',
+                'visited_demo_page', 'visited_water_purifier_page',
+                'visited_vacuum_cleaner_page',
+                'help_me_buy_evt_count', 'phone_clicks_evt_count'
+            ]
+            
+            # Check if all required features are present
+            missing_features = [f for f in feature_names if f not in features.columns]
+            if missing_features:
+                logger.error(f"Missing required features: {missing_features}")
+                raise ValueError(f"Missing required features: {missing_features}")
+            
+            # Generate predictions using only the needed features
+            predictions = model.predict(features[feature_names])
+            probabilities = model.predict_proba(features[feature_names])
+            
+            # Create predictions DataFrame
+            # Fix the customer_id issue - use customer_id column if it exists, otherwise use index
+            if 'customer_id' in features.columns:
+                customer_ids = features['customer_id']
+            else:
+                customer_ids = features.index
+            
+            results = pd.DataFrame({
+                'customer_id': customer_ids,
+                'churn_prediction': predictions,
+                'churn_probability': probabilities[:, 1]
+            })
+            
+            # Save predictions
+            timestamp = datetime.now().strftime("%Y%m%d_%H%M%S")
+            output_file = self.output_path / f"predictions_{timestamp}.csv"
+            results.to_csv(output_file, index=False)
+            
+            logger.info(f"Predictions saved to {output_file}")
+            
+        except Exception as e:
+            logger.error(f"Prediction failed: {str(e)}")
+            raise
+
+if __name__ == "__main__":
+    predictor = ChurnPredictor(
+        model_path="data/models",
+        feature_path="data/features",
+        output_path="data/predictions"
+    )
     predictor.generate_predictions()